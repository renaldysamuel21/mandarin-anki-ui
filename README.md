# Mandarin → Anki Deck Builder (v2.0)

A Streamlit web app that turns Mandarin vocabulary or sentence lists into polished Anki decks complete with Coqui TTS audio.

## ✨ Fitur utama

- Upload CSV dengan kolom Hanzi, Pinyin, dan terjemahan Indonesia.
- Mixing otomatis antara suara TTS dan ambience ruangan.
- Tambahan ~150 ms ambience sunyi di awal setiap audio untuk mencegah suara awal terpotong.
- Pengaturan delimiter, encoding, pemetaan kolom, dan bitrate audio.
- Progress bar & log status saat build deck.
- Galat per baris ditampilkan sehingga mudah diperbaiki.
- Tab "🔊 Hanzi → Audio" untuk membuat audio MP3/WAV cepat dari teks Hanzi dan mengunduhnya langsung.
- Dukungan upload opsional file speaker WAV di tab Hanzi → Audio (gunakan `vocal_serena1.wav` bawaan jika tidak memilih file).
<<<<<<< HEAD
- Preview 10 baris pertama CSV dalam format kartu Anki sebelum proses build untuk memastikan data sudah benar.
- Tab "🃏 Anki Deck Previewer" untuk mengunggah deck `.apkg`, menelusuri daftar kartu, dan melihat sisi depan/belakang lengkap dengan audio yang dapat diputar.
=======

- Preview 10 baris pertama CSV dalam format kartu Anki sebelum proses build untuk memastikan data sudah benar.
- Tab "🃏 Anki Deck Previewer" untuk mengunggah deck `.apkg`, menelusuri daftar kartu, dan melihat sisi depan/belakang lengkap dengan audio yang dapat diputar.


>>>>>>> 552da747

## 🚀 Persiapan di Windows

1. **Install Python 3.10+** dan tambahkan ke `PATH` saat instalasi.
2. **Clone repo** dan buka terminal (PowerShell):
   ```powershell
   git clone https://github.com/<username>/mandarin-anki-ui.git
   cd mandarin-anki-ui
   ```
3. **Buat virtual environment**:
   ```powershell
   python -m venv .venv
   .\.venv\Scripts\Activate.ps1
   ```
4. **Install dependency**:
   ```powershell
   pip install --upgrade pip
   pip install -r requirements.txt
   ```
5. **Pastikan audio default tersedia** di folder proyek:
   - `vocal_serena1.wav` (voice sample)
   - `room.wav` (ambient)
6. **Jalankan aplikasi**:
   ```powershell
   streamlit run app.py
   ```
7. Buka browser ke `http://localhost:8501`.

Tab pertama berfokus pada builder deck CSV → `.apkg`, tab kedua memungkinkan Anda mengetik Hanzi lalu langsung memutar/unduh hasil audio, dan tab ketiga "🃏 Anki Deck Previewer" membantu meninjau isi deck `.apkg` tanpa membuka Anki.

## 🛠️ Troubleshooting

### CUDA / GPU tidak tersedia
- Aplikasi otomatis jatuh ke CPU. Jika ingin pakai GPU, install driver NVIDIA terbaru dan CUDA Toolkit yang kompatibel.
- Pastikan `torch` mendeteksi GPU:
  ```python
  python -c "import torch; print(torch.cuda.is_available())"
  ```
- Jika `False`, install ulang `torch` dengan wheel CUDA dari https://pytorch.org.

### FFmpeg tidak terdeteksi
- Unduh FFmpeg build Windows dari https://www.gyan.dev/ffmpeg/builds/.
- Ekstrak ke misalnya `C:\ffmpeg` dan set `bin` ke PATH atau isi field `FFmpeg Path` di sidebar dengan `C:\ffmpeg\bin\ffmpeg.exe`.
- Tanpa FFmpeg, ekspor MP3 akan gagal. Gunakan opsi format WAV pada UI untuk testing jika belum sempat memasang FFmpeg.

### Suara TTS serak / delay
- Turunkan volume ambience atau matikan dengan menghapus file `room.wav`.
- Pastikan kualitas input `vocal_serena1.wav` sesuai format WAV 16-bit PCM.

## 📄 Contoh CSV minimal

Simpan sebagai `contoh.csv` (delimiter koma). Kolom wajib minimal `Hanzi`, `Pinyin`, `Indo`.

```csv
Hanzi,Pinyin,Indo
你好,nǐ hǎo,Halo
谢谢,xièxie,Terima kasih
再见,zàijiàn,Sampai jumpa
```

## 🧪 Testing

Menjalankan unit test ringan untuk memastikan builder bekerja:

```bash
pytest
```

## 📦 Lisensi

Gunakan secara bebas untuk kebutuhan pribadi atau pembelajaran. Periksa lisensi Coqui TTS bila ingin distribusi komersial.<|MERGE_RESOLUTION|>--- conflicted
+++ resolved
@@ -12,16 +12,10 @@
 - Galat per baris ditampilkan sehingga mudah diperbaiki.
 - Tab "🔊 Hanzi → Audio" untuk membuat audio MP3/WAV cepat dari teks Hanzi dan mengunduhnya langsung.
 - Dukungan upload opsional file speaker WAV di tab Hanzi → Audio (gunakan `vocal_serena1.wav` bawaan jika tidak memilih file).
-<<<<<<< HEAD
 - Preview 10 baris pertama CSV dalam format kartu Anki sebelum proses build untuk memastikan data sudah benar.
 - Tab "🃏 Anki Deck Previewer" untuk mengunggah deck `.apkg`, menelusuri daftar kartu, dan melihat sisi depan/belakang lengkap dengan audio yang dapat diputar.
-=======
-
 - Preview 10 baris pertama CSV dalam format kartu Anki sebelum proses build untuk memastikan data sudah benar.
 - Tab "🃏 Anki Deck Previewer" untuk mengunggah deck `.apkg`, menelusuri daftar kartu, dan melihat sisi depan/belakang lengkap dengan audio yang dapat diputar.
-
-
->>>>>>> 552da747
 
 ## 🚀 Persiapan di Windows
 
