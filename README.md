--- conflicted
+++ resolved
@@ -14,11 +14,8 @@
 - Dukungan upload opsional file speaker WAV di tab Hanzi → Audio (gunakan `vocal_serena1.wav` bawaan jika tidak memilih file).
 - Preview 10 baris pertama CSV dalam format kartu Anki sebelum proses build untuk memastikan data sudah benar.
 - Tab "🃏 Anki Deck Previewer" untuk mengunggah deck `.apkg`, menelusuri daftar kartu, dan melihat sisi depan/belakang lengkap dengan audio yang dapat diputar.
-<<<<<<< HEAD
-=======
 - Preview 10 baris pertama CSV dalam format kartu Anki sebelum proses build untuk memastikan data sudah benar.
 - Tab "🃏 Anki Deck Previewer" untuk mengunggah deck `.apkg`, menelusuri daftar kartu, dan melihat sisi depan/belakang lengkap dengan audio yang dapat diputar.
->>>>>>> e1025516
 
 ## 🚀 Persiapan di Windows
 
