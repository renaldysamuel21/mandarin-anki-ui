"""Streamlit UI for the Mandarin → Anki deck builder."""
from __future__ import annotations

import csv
import html
import hashlib
from dataclasses import dataclass
import io
from pathlib import Path
import tempfile
import traceback
from typing import Dict, List, Optional, Tuple
import re

import streamlit as st

from mandarin_anki import (
    AudioGenerationConfig,
    DeckBuildConfig,
    DeckBuildError,
    DeckBuildResult,
    ProgressEvent,
    build_anki_deck,
    generate_audio_from_text,
)
from mandarin_anki.anki_preview import (
    ApkgPreview,
    ApkgPreviewError,
    PreviewCard,
    load_apkg_preview,
    render_template as render_anki_template,
    wrap_card_html,
)
from mandarin_anki.builder import DEFAULT_COLUMNS

st.set_page_config(page_title="Mandarin → Anki Builder", page_icon="🀄", layout="wide")

st.markdown(
    """
    <style>
    :root { --bg:#0b0b0e; --panel:#15151c; --accent:#6ee7b7; --muted:#9aa3ad; --text:#eaeaf0; }
    html, body, [class^="css"]  { background-color: var(--bg) !important; color: var(--text) !important; }
    section.main > div { padding-top: 1rem; }
    .sidebar .sidebar-content { background: var(--panel) !important; }
    .block-container { padding-top: 1rem; }
    div.stButton>button { background: var(--panel); border:1px solid #2a2a34; color:var(--text); border-radius:12px; padding:0.6rem 1rem; }
    div.stDownloadButton>button { background: var(--accent); color:#0b0b0e; font-weight:700; border-radius:12px; }
    hr { border: 0; border-top:1px solid #2a2a34; }
    .small { color: var(--muted); font-size: 0.9rem; }
    </style>
    """,
    unsafe_allow_html=True,
)

st.title("🀄 Mandarin → Anki Deck Builder v2.0")
st.caption("Bangun deck Anki dari CSV atau buat audio Hanzi instan dalam satu aplikasi.")

project_root = Path(".").resolve()
default_speaker = project_root / "vocal_serena1.wav"
default_ambient = project_root / "room.wav"

<<<<<<< HEAD
=======

>>>>>>> 552da747
DECK_CARD_CSS = """
.card { font-family: system-ui, 'Noto Sans CJK SC', 'PingFang SC', sans-serif; background:#0b0b0e; color:#eaeaf0; }
hr { border: 0; border-top: 1px solid #2a2a34; }
.hanzi { font-size: 32px; line-height: 1.35; margin: 10px 0; }
.pinyin { margin: 6px 0; color:#c9d1d9; }
.indo { margin: 4px 0; color:#a9b1bb; }
.literal { margin-top: 8px; line-height: 1.4; color:#b7c2cc; }
.grammar { margin-top: 10px; opacity: 0.9; color:#9aa3ad; }
.hint { margin: 6px 0; color:#9aa3ad; }
.audio { margin-top: 10px; }
"""

BUILDER_TEMPLATES = [
    {
        "name": "Card 1 - Reading→Meaning",
        "qfmt": """<div class=\"hanzi\">{{Hanzi}}</div>""",
        "afmt": """{{FrontSide}}<hr><div class=\"pinyin\">{{Pinyin}}</div><div class=\"indo\"><em>{{Indo}}</em></div><div class=\"literal\">{{LiteralBr}}</div><div class=\"grammar\">{{Grammar}}</div><div class=\"audio\">{{AudioMarkup}}</div>""",
    },
    {
        "name": "Card 2 - Listening→Text",
        "qfmt": """<div class=\"audio\">{{AudioMarkup}}</div>""",
        "afmt": """{{FrontSide}}<hr><div class=\"hanzi\">{{Hanzi}}</div><div class=\"pinyin\">{{Pinyin}}</div><div class=\"indo\">{{Indo}}</div>""",
    },
    {
        "name": "Card 3 - Meaning→Production",
        "qfmt": """<div class=\"indo\">{{Indo}}</div><div class=\"hint\">Hint: {{Grammar}}</div>""",
        "afmt": """{{FrontSide}}<hr><div class=\"hanzi\">{{Hanzi}}</div><div class=\"pinyin\">{{Pinyin}}</div><div class=\"audio\">{{AudioMarkup}}</div>""",
    },
]

AUDIO_PLACEHOLDER_TEMPLATE = (
    "<span class='preview-placeholder'>Audio {name} akan dibuat saat ekspor deck.</span>"
)

# Placeholder to satisfy type checkers; actual value diberikan oleh uploader Streamlit di tab deck.
deck_speaker_file = None


@dataclass(frozen=True)
class BuilderPreviewCard:
    name: str
    front: str
    back: str


@dataclass(frozen=True)
class BuilderPreviewRow:
    index: int
    uid: str
    cards: List[BuilderPreviewCard]

<<<<<<< HEAD
=======

# Placeholder to satisfy type checkers; actual value diberikan oleh uploader Streamlit di tab deck.
deck_speaker_file = None


>>>>>>> 552da747
def _resolve_default_audio(label: str, default_path: Path) -> None:
    if not default_path.exists():
        st.sidebar.warning(f"Letakkan file default {label} di: {default_path}")


def _clean_cell(value: Optional[str]) -> str:
    if value is None:
        return ""
    return value.replace("\ufeff", "").replace("\u200b", "").strip()


def _literal_preview(text: str, enable: bool) -> str:
    if not enable:
        return _clean_cell(text)

    s = _clean_cell(text)
    if not s:
        return ""

    s = re.sub(r"\s*[，,；;]\s*", "<br>", s)
    s = re.sub(r"(?:<br>\s*){2,}", "<br>", s).strip()
    s = re.sub(r"^(<br>)+", "", s)
    s = re.sub(r"(<br>)+$", "", s)
    return s


def _resolve_columns_mapping(overrides: Dict[str, str]) -> Dict[str, str]:
    mapping = dict(DEFAULT_COLUMNS)
    mapping.update({k: v for k, v in (overrides or {}).items() if v})
    return mapping


def _render_builder_cards(fields: Dict[str, str]) -> List[BuilderPreviewCard]:
    cards: List[BuilderPreviewCard] = []
    for template in BUILDER_TEMPLATES:
        front = render_anki_template(template["qfmt"], fields, media_map={})
        back = render_anki_template(
            template["afmt"], fields, media_map={}, front_side=front
        )
        cards.append(BuilderPreviewCard(name=template["name"], front=front, back=back))
    return cards


def _build_csv_preview_rows(
    csv_bytes: bytes,
    *,
    csv_name: str,
    delimiter: str,
    encoding: str,
    columns: Dict[str, str],
    literal_linebreaks: bool,
    audio_format: str,
    limit: int = 10,
) -> Tuple[List[BuilderPreviewRow], List[str]]:
    text = csv_bytes.decode(encoding)
    reader = csv.DictReader(io.StringIO(text), delimiter=delimiter)
    fieldnames = [_clean_cell(name) for name in (reader.fieldnames or [])]
    reader.fieldnames = fieldnames

    base_name = Path(csv_name or "input.csv").stem.replace(" ", "_") or "deck"

    rows: List[BuilderPreviewRow] = []
    errors: List[str] = []
    for idx, raw in enumerate(reader, start=1):
        if len(rows) >= limit:
            break

        clean_row = {_clean_cell(k): _clean_cell(v) for k, v in raw.items()}
        hanzi = clean_row.get(columns["Hanzi"], "")
        if not hanzi:
            errors.append(
                f"Baris {idx}: kolom Hanzi kosong, kartu akan dilewati saat build."
            )

        pinyin = clean_row.get(columns["Pinyin"], "")
        indo = clean_row.get(columns["Indo"], "")
        literal = clean_row.get(columns["Literal"], "")
        grammar = clean_row.get(columns["Grammar"], "")
        audio_name = clean_row.get(columns["Audio"], "")
        enable_rm = clean_row.get(columns["Enable_RM"], "1") or "1"
        enable_lt = clean_row.get(columns["Enable_LT"], "1") or "1"
        enable_mp = clean_row.get(columns["Enable_MP"], "1") or "1"
        tags = clean_row.get(columns["Tags"], "")
        uid = clean_row.get(columns["UID"], "") or f"{base_name}-{idx:04d}"

        literal_br = _literal_preview(literal, literal_linebreaks)

        if not audio_name:
            audio_name = f"{base_name.lower()}_{idx:03d}.{audio_format}"
        elif not audio_name.lower().endswith(f".{audio_format}"):
            audio_name = f"{Path(audio_name).stem}.{audio_format}"

        placeholder = AUDIO_PLACEHOLDER_TEMPLATE.format(name=html.escape(audio_name))

        fields = {
            "Hanzi": hanzi,
            "Pinyin": pinyin,
            "Indo": indo,
            "Literal": literal,
            "LiteralBr": literal_br,
            "Grammar": grammar,
            "Audio": audio_name,
            "AudioMarkup": placeholder,
            "Enable_RM": enable_rm,
            "Enable_LT": enable_lt,
            "Enable_MP": enable_mp,
            "Tags": tags,
            "UID": uid,
        }

        cards = _render_builder_cards(fields)
        rows.append(BuilderPreviewRow(index=idx, uid=uid, cards=cards))

    return rows, errors


def _render_csv_preview_html(rows: List[BuilderPreviewRow]) -> str:
    row_blocks = []
    for row in rows:
        cards_html = []
        for card in row.cards:
            cards_html.append(
                """
                <div class='preview-card'>
                    <div class='preview-card__header'>{title} — Front</div>
                    <div class='card'>{front}</div>
                    <div class='preview-card__header preview-card__header--back'>{title} — Back</div>
                    <div class='card'>{back}</div>
                </div>
                """.format(
                    title=html.escape(card.name), front=card.front, back=card.back
                )
            )

        row_blocks.append(
            """
            <div class='preview-row'>
                <div class='preview-row__meta'>Baris {index} • UID: {uid}</div>
                {cards}
            </div>
            """.format(index=row.index, uid=html.escape(row.uid), cards="".join(cards_html))
        )

    extra_css = """
    .preview-scroll { max-height: 520px; overflow-y: auto; padding-right: 1rem; }
    .preview-row { margin-bottom: 1.5rem; border:1px solid #2a2a34; border-radius:12px; padding:1rem; background:#15151c; }
    .preview-row__meta { font-weight:600; color:#9aa3ad; margin-bottom:0.75rem; }
    .preview-card { margin-bottom:1.25rem; }
    .preview-card:last-child { margin-bottom:0; }
    .preview-card__header { font-size:0.95rem; color:#6ee7b7; margin:0.4rem 0; }
    .preview-card__header--back { color:#f9a8d4; }
    .preview-card .card { border:1px solid #2a2a34; border-radius:10px; padding:0.75rem; background:#0b0b0e; }
    .preview-placeholder { color:#9aa3ad; font-style:italic; }
    .missing-media { color:#f87171; font-style:italic; }
    """

    return (
        "<html><head><meta charset='utf-8'><style>"
        + DECK_CARD_CSS
        + extra_css
        + "</style></head><body><div class='preview-scroll'>"
        + "".join(row_blocks)
        + "</div></body></html>"
    )

def _format_delimiter(label: str) -> str:
    return "\t" if label == "\\t" else label


def _progress_callback_factory(status, progress_bar):
    def _on_progress(event: ProgressEvent) -> None:
        if event.message:
            status.write(event.message)

        if event.stage == "row" and event.total:
            percent = min(100, int(event.current / event.total * 100))
            progress_bar.progress(percent, text=f"Memproses kartu {event.current}/{event.total}")
        elif event.stage == "complete":
            progress_bar.progress(100, text="Deck selesai dibangun")
        elif event.stage == "init":
            progress_bar.progress(0, text=event.message or "Menyiapkan…")

    return _on_progress


def _prepare_audio_file(upload, tmp_dir: Path, filename: str, fallback: Path) -> Path:
    if upload is not None:
        path = tmp_dir / filename
        path.write_bytes(upload.read())
        return path
    return fallback


def _parse_ffmpeg_path(raw: str) -> Optional[Path]:
    text = (raw or "").strip()
    if text.startswith('"') and text.endswith('"'):
        text = text[1:-1]
    return Path(text).expanduser() if text else None


def _handle_generation(tmp_dir: Path, csv_bytes: bytes) -> Optional[DeckBuildResult]:
    csv_path = tmp_dir / "input.csv"
    csv_path.write_bytes(csv_bytes)

    speaker_path = _prepare_audio_file(deck_speaker_file, tmp_dir, "speaker.wav", default_speaker)
    ambient_path = None
    if ambient_file:
        ambient_path = _prepare_audio_file(ambient_file, tmp_dir, "ambient.wav", default_ambient)
    elif default_ambient.exists():
        ambient_path = default_ambient

    if not speaker_path.exists():
        st.error("Speaker WAV tidak ditemukan (upload atau letakkan 'vocal_serena1.wav' di root proyek).")
        return None

    ffmpeg_path = _parse_ffmpeg_path(ffmpeg_path_text)
    out_dir = Path(output_dir_text).expanduser()

    with st.status("Menyiapkan…", expanded=True) as status:
        progress_bar = st.progress(0, text="Menyiapkan…")
        try:
            result = build_anki_deck(
                DeckBuildConfig(
                    csv_path=csv_path,
                    output_dir=out_dir,
                    ffmpeg_path=ffmpeg_path,
                    tts_model_name=tts_model,
                    tts_lang=tts_lang,
                    speaker_wav=speaker_path,
                    ambient_wav=ambient_path,
                    regenerate_audio_if_exists=regenerate,
                    delimiter=_format_delimiter(delimiter_label),
                    encoding=encoding,
                    columns={
                        "Hanzi": col_hanzi,
                        "Pinyin": col_pinyin,
                        "Indo": col_indo,
                        "Literal": col_literal,
                        "Grammar": col_grammar,
                        "Audio": col_audio,
                        "Enable_RM": col_rm,
                        "Enable_LT": col_lt,
                        "Enable_MP": col_mp,
                        "Tags": col_tags,
                        "UID": col_uid,
                    },
                    use_literal_linebreaks=literal_br,
                    volume_voice_db=voice_db,
                    volume_ambient_db=ambient_db,
                    bitrate=bitrate,
                    audio_format=audio_format,
                ),
                progress_callback=_progress_callback_factory(status, progress_bar),
            )
        except DeckBuildError as exc:
            progress_bar.progress(0, text="Gagal")
            status.error(str(exc))
            if exc.row_errors:
                with st.expander("Detail galat per baris"):
                    st.write("\n".join(exc.row_errors))
            return None
        except Exception as exc:  # pragma: no cover - defensive against unexpected issues
            progress_bar.progress(0, text="Gagal")
            status.error(f"Gagal: {exc}")
            status.write("""<pre style='white-space:pre-wrap;'>""" + traceback.format_exc() + "</pre>", unsafe_allow_html=True)
            st.toast("Terjadi error saat membangun deck.", icon="⚠️")
            return None
        else:
            status.success("Deck selesai dibangun.")
            return result

with st.sidebar:
    st.header("⚙️ Settings")

    ffmpeg_path_text = st.text_input("FFmpeg Path", "S:/ffmpeg/bin/ffmpeg.exe")
    tts_model = st.text_input("TTS Model", "tts_models/multilingual/multi-dataset/xtts_v2")
    tts_lang = st.text_input("Bahasa TTS", "zh-cn")

    st.markdown("---")
    st.subheader("🔊 Audio")
    regenerate = st.checkbox("Regenerate audio jika file sudah ada", True)
    voice_db = st.slider("Volume voice (dB, negatif lebih pelan)", -24, 6, -6)
    ambient_db = st.slider("Volume ambient (dB, negatif lebih pelan)", -60, 0, -38)

    st.markdown("---")
    st.subheader("🧾 Parsing CSV")
    delimiter_label = st.selectbox("Delimiter", [";", ",", "\\t"], index=0)
    encoding = st.selectbox("Encoding", ["utf-8-sig", "utf-8", "cp936", "cp950"], index=0)
    literal_br = st.checkbox("Literal → <br> (pisahkan dengan koma/semicolon)", True)

    st.markdown("---")
    st.subheader("🗂️ Mapping Kolom")
    col_hanzi = st.text_input("Kolom Hanzi", "Hanzi")
    col_pinyin = st.text_input("Kolom Pinyin", "Pinyin")
    col_indo = st.text_input("Kolom Indo", "Indo")
    col_literal = st.text_input("Kolom Literal", "Literal")
    col_grammar = st.text_input("Kolom Grammar", "Grammar")
    col_audio = st.text_input("Kolom Audio (opsional)", "Audio")
    col_rm = st.text_input("Kolom Enable_RM", "Enable_RM")
    col_lt = st.text_input("Kolom Enable_LT", "Enable_LT")
    col_mp = st.text_input("Kolom Enable_MP", "Enable_MP")
    col_tags = st.text_input("Kolom Tags", "Tags")
    col_uid = st.text_input("Kolom UID", "UID")

    _resolve_default_audio("speaker (vocal_serena1.wav)", default_speaker)
    _resolve_default_audio("ambient (room.wav)", default_ambient)

deck_tab, audio_tab, preview_tab = st.tabs([
    "📦 Deck Builder",
    "🔊 Hanzi → Audio",
    "🃏 Anki Deck Previewer",
])


with deck_tab:
    csv_preview_bytes: Optional[bytes] = None
    csv_preview_rows: List[BuilderPreviewRow] = []
    csv_preview_errors: List[str] = []
    csv_preview_error_message: Optional[str] = None
    csv_preview_html: Optional[str] = None

    left, right = st.columns([2, 1])

    with left:
        st.subheader("📥 Upload")
<<<<<<< HEAD
        csv_file = st.file_uploader(
            "CSV (delimiter sesuai pilihan)",
            type=["csv", "txt"],
            key="deck_builder_csv_uploader",
        )
        deck_speaker_file = st.file_uploader(
            "Speaker WAV (opsional)",
            type=["wav"],
            key="deck_builder_speaker_uploader",
        )
        ambient_file = st.file_uploader(
            "Ambient WAV (opsional)",
            type=["wav"],
            key="deck_builder_ambient_uploader",
        )
=======

        csv_file = st.file_uploader(
            "CSV (delimiter sesuai pilihan)", type=["csv", "txt"], key="csv_uploader"
        )

        csv_file = st.file_uploader("CSV (delimiter sesuai pilihan)", type=["csv", "txt"], key="csv_uploader")

        deck_speaker_file = st.file_uploader(
            "Speaker WAV (opsional)", type=["wav"], key="speaker_uploader"
        )
        ambient_file = st.file_uploader("Ambient WAV (opsional)", type=["wav"], key="ambient_uploader")
>>>>>>> 552da747

        st.markdown(
            "<span class='small'>Jika tidak upload speaker/ambient, app memakai default di folder proyek.</span>",
            unsafe_allow_html=True,
        )

    with right:
        st.subheader("📦 Output")
        output_dir_text = st.text_input("Output folder", "anki_output")
        bitrate = st.selectbox("Audio bitrate", ["128k", "160k", "192k", "256k"], index=2)
        audio_format = st.selectbox("Format audio", ["mp3", "wav"], index=0)

    st.markdown("---")

    delimiter_char = _format_delimiter(delimiter_label)
    column_mapping = _resolve_columns_mapping(
        {
            "Hanzi": col_hanzi,
            "Pinyin": col_pinyin,
            "Indo": col_indo,
            "Literal": col_literal,
            "Grammar": col_grammar,
            "Audio": col_audio,
            "Enable_RM": col_rm,
            "Enable_LT": col_lt,
            "Enable_MP": col_mp,
            "Tags": col_tags,
            "UID": col_uid,
        }
    )
<<<<<<< HEAD

    if csv_file is not None:
        csv_preview_bytes = csv_file.getvalue()
        try:
            csv_preview_rows, csv_preview_errors = _build_csv_preview_rows(
                csv_preview_bytes,
                csv_name=csv_file.name or "input.csv",
                delimiter=delimiter_char,
                encoding=encoding,
                columns=column_mapping,
                literal_linebreaks=literal_br,
                audio_format=audio_format,
            )
        except UnicodeDecodeError:
            csv_preview_error_message = (
                f"Gagal membaca CSV menggunakan encoding {encoding}. Pilih encoding lain lalu coba lagi."
            )
        except csv.Error as exc:
            csv_preview_error_message = f"Gagal membaca CSV: {exc}"
        else:
            if csv_preview_rows:
                csv_preview_html = _render_csv_preview_html(csv_preview_rows)
            st.session_state["csv_preview_bytes"] = csv_preview_bytes
    else:
        st.session_state.pop("csv_preview_bytes", None)

    if csv_preview_error_message:
        st.error(csv_preview_error_message)
    elif csv_file is not None:
        st.subheader("👀 Preview 10 baris pertama")
        if csv_preview_html:
            st.components.v1.html(csv_preview_html, height=560, scrolling=False)
        else:
            st.info(
                "Tidak ada baris yang dapat ditampilkan. Pastikan kolom Hanzi diisi dan mapping kolom sudah benar."
            )
        if csv_preview_errors:
            st.warning(
                "Beberapa baris memiliki isu yang akan menyebabkan kartu dilewati saat build:"
            )
            st.markdown("\n".join(f"- {msg}" for msg in csv_preview_errors))

    st.markdown("---")

=======

    if csv_file is not None:
        csv_preview_bytes = csv_file.getvalue()
        try:
            csv_preview_rows, csv_preview_errors = _build_csv_preview_rows(
                csv_preview_bytes,
                csv_name=csv_file.name or "input.csv",
                delimiter=delimiter_char,
                encoding=encoding,
                columns=column_mapping,
                literal_linebreaks=literal_br,
                audio_format=audio_format,
            )
        except UnicodeDecodeError:
            csv_preview_error_message = (
                f"Gagal membaca CSV menggunakan encoding {encoding}. Pilih encoding lain lalu coba lagi."
            )
        except csv.Error as exc:
            csv_preview_error_message = f"Gagal membaca CSV: {exc}"
        else:
            if csv_preview_rows:
                csv_preview_html = _render_csv_preview_html(csv_preview_rows)
            st.session_state["csv_preview_bytes"] = csv_preview_bytes
    else:
        st.session_state.pop("csv_preview_bytes", None)

    if csv_preview_error_message:
        st.error(csv_preview_error_message)
    elif csv_file is not None:
        st.subheader("👀 Preview 10 baris pertama")
        if csv_preview_html:
            st.components.v1.html(csv_preview_html, height=560, scrolling=False)
        else:
            st.info(
                "Tidak ada baris yang dapat ditampilkan. Pastikan kolom Hanzi diisi dan mapping kolom sudah benar."
            )
        if csv_preview_errors:
            st.warning(
                "Beberapa baris memiliki isu yang akan menyebabkan kartu dilewati saat build:"
            )
            st.markdown("\n".join(f"- {msg}" for msg in csv_preview_errors))

    st.markdown("---")

>>>>>>> 552da747
    if st.button("🚀 Lanjutkan Build Deck", type="primary"):
        if not csv_file:
            st.warning("CSV wajib diunggah.")
        elif csv_preview_error_message:
            st.error("Perbaiki error CSV terlebih dahulu sebelum melanjutkan build deck.")
        else:
            payload = csv_preview_bytes or st.session_state.get("csv_preview_bytes")
            if not payload:
                payload = csv_file.getvalue()

            with tempfile.TemporaryDirectory() as tmpdir:
                result = _handle_generation(Path(tmpdir), payload)

            if result:
                st.success(f"Selesai! {result.rows_processed} kartu berhasil dibuat.")
                if result.row_errors:
                    st.warning(f"Ada {len(result.row_errors)} baris dilewati.")
                    with st.expander("Lihat detail baris yang dilewati"):
                        st.write("\n".join(result.row_errors))

                data = result.apkg_path.read_bytes()
                st.download_button(
                    "⬇️ Download .apkg",
                    data,
                    file_name=result.apkg_path.name,
                    mime="application/vnd.anki",
                )


with audio_tab:
    st.subheader("🔊 Hanzi → Audio Helper")
    st.markdown(
        "<span class='small'>Masukkan teks Hanzi apa pun untuk membuat audio TTS cepat.</span>",
        unsafe_allow_html=True,
    )

    hanzi_text = st.text_area("Teks Hanzi", height=220, placeholder="例如：今天的天气怎么样？")

    audio_speaker_file = st.file_uploader(
        "Speaker WAV khusus tab ini (opsional)",
        type=["wav"],
<<<<<<< HEAD
        key="hanzi_audio_tab_speaker_uploader",
=======
        key="audio_tab_speaker_uploader",
>>>>>>> 552da747
    )
    st.markdown(
        "<span class='small'>Opsional: unggah sampel suara .wav untuk meniru speaker tertentu."
        " Jika dikosongkan, aplikasi memakai `vocal_serena1.wav` bawaan.</span>",
        unsafe_allow_html=True,
    )

    preview_state = st.session_state.setdefault("audio_preview", {})

    if st.button("🎧 Generate Audio", type="primary", key="generate_audio_button"):
        if not hanzi_text.strip():
            st.warning("Masukkan teks Hanzi terlebih dahulu.")
        else:
            with tempfile.TemporaryDirectory() as tmpdir:
                tmp_dir = Path(tmpdir)
                speaker_path = _prepare_audio_file(
                    audio_speaker_file, tmp_dir, "speaker.wav", default_speaker
                )
                ambient_path = None
                if ambient_file:
                    ambient_path = _prepare_audio_file(ambient_file, tmp_dir, "ambient.wav", default_ambient)
                elif default_ambient.exists():
                    ambient_path = default_ambient

                if not speaker_path.exists():
                    st.error("Speaker WAV tidak ditemukan (upload atau letakkan 'vocal_serena1.wav' di root proyek).")
                else:
                    output_file = tmp_dir / f"hanzi_audio.{audio_format}"
                    try:
                        generated_path = generate_audio_from_text(
                            AudioGenerationConfig(
                                text=hanzi_text,
                                output_path=output_file,
                                speaker_wav=speaker_path,
                                ambient_wav=ambient_path,
                                ffmpeg_path=_parse_ffmpeg_path(ffmpeg_path_text),
                                tts_model_name=tts_model,
                                tts_lang=tts_lang,
                                volume_voice_db=voice_db,
                                volume_ambient_db=ambient_db,
                                bitrate=bitrate,
                                audio_format=audio_format,
                            )
                        )
                    except DeckBuildError as exc:
                        st.error(str(exc))
                    except Exception as exc:  # pragma: no cover - defensive against unexpected issues
                        st.error(f"Gagal menghasilkan audio: {exc}")
                        st.write(
                            """<pre style='white-space:pre-wrap;'>""" + traceback.format_exc() + "</pre>",
                            unsafe_allow_html=True,
                        )
                    else:
                        data = generated_path.read_bytes()
                        mime = "audio/mpeg" if audio_format == "mp3" else "audio/wav"
                        filename = f"hanzi_audio.{audio_format}"
                        preview_state.update({
                            "data": data,
                            "mime": mime,
                            "filename": filename,
                        })
                        st.success("Audio berhasil dibuat.")

    if preview_state.get("data"):
        st.audio(preview_state["data"], format=preview_state.get("mime", "audio/mpeg"))
        st.download_button(
            "⬇️ Download Audio",
            preview_state["data"],
            file_name=preview_state.get("filename", "hanzi_audio.mp3"),
            mime=preview_state.get("mime", "audio/mpeg"),
        )


with preview_tab:
    st.subheader("🃏 Anki Deck Previewer")
    st.markdown(
        "<span class='small'>Upload file deck `.apkg` untuk melihat kartu lengkap dengan template dan audio.</span>",
        unsafe_allow_html=True,
    )

    apkg_state = st.session_state.setdefault("apkg_preview", {})
    apkg_file = st.file_uploader(
<<<<<<< HEAD
        "Deck Anki (.apkg)", type=["apkg"], key="deck_previewer_apkg_uploader"
=======
        "Deck Anki (.apkg)", type=["apkg"], key="apkg_uploader"
>>>>>>> 552da747
    )

    if apkg_file is not None:
        apkg_bytes = apkg_file.getvalue()
        digest = hashlib.sha1(apkg_bytes).hexdigest()
        if apkg_state.get("digest") != digest:
            with st.spinner("Memuat deck…"):
                try:
                    preview_data: ApkgPreview = load_apkg_preview(apkg_bytes)
                except ApkgPreviewError as exc:
                    st.error(str(exc))
                    apkg_state.clear()
                    apkg_state["error"] = str(exc)
                except Exception as exc:  # pragma: no cover - defensive logging
                    st.error(f"Gagal memuat deck: {exc}")
                    st.write(
                        """<pre style='white-space:pre-wrap;'>"""
                        + traceback.format_exc()
                        + "</pre>",
                        unsafe_allow_html=True,
                    )
                    apkg_state.clear()
                    apkg_state["error"] = str(exc)
                else:
                    apkg_state.clear()
                    apkg_state.update(
                        {
                            "digest": digest,
                            "cards": preview_data.cards,
                            "filename": apkg_file.name,
                            "error": None,
                            "selected": preview_data.cards[0].card_id if preview_data.cards else None,
                            "show_answer": False,
                        }
                    )
                    st.session_state.pop("apkg_card_radio", None)
    elif not apkg_state:
        apkg_state["cards"] = []

    if apkg_state.get("error"):
        st.error(apkg_state["error"])

    cards: List[PreviewCard] = apkg_state.get("cards") or []
    if cards:
        selected_id = apkg_state.get("selected")
        card_ids = {card.card_id for card in cards}
        if selected_id not in card_ids:
            selected_id = cards[0].card_id
            apkg_state["selected"] = selected_id

        labels: List[str] = []
        label_to_id: Dict[str, int] = {}
        for card in cards:
            summary = card.front_summary or "(kosong)"
            if len(summary) > 80:
                summary = summary[:77] + "…"
            base_label = f"{card.deck_name} • {summary}"
            label = base_label if base_label not in label_to_id else f"{base_label} (#{card.card_id})"
            labels.append(label)
            label_to_id[label] = card.card_id

        default_label = next(
            (label for label, cid in label_to_id.items() if cid == selected_id),
            labels[0],
        )
        if st.session_state.get("apkg_card_radio") not in label_to_id:
            st.session_state["apkg_card_radio"] = default_label

        list_col, preview_col = st.columns([1, 2])

        with list_col:
            filename = apkg_state.get("filename") or "Tanpa nama"
            st.caption(f"Deck: {filename} • {len(cards)} kartu")
            selected_label = st.radio("Daftar kartu", labels, key="apkg_card_radio")
            selected_id = label_to_id[selected_label]
            if selected_id != apkg_state.get("selected"):
                apkg_state["selected"] = selected_id
                apkg_state["show_answer"] = False

        selected_card = next(card for card in cards if card.card_id == selected_id)
        show_answer = apkg_state.get("show_answer", False)

        with preview_col:
            st.markdown(
                f"**Template:** {selected_card.template_name}"
            )
            toggle_label = "Show Answer" if not show_answer else "Tampilkan Front"
            if st.button(toggle_label, key="apkg_toggle_answer"):
                show_answer = not show_answer
                apkg_state["show_answer"] = show_answer

            html_doc = wrap_card_html(
                selected_card.back_html if show_answer else selected_card.front_html,
                selected_card.css,
            )
            st.components.v1.html(html_doc, height=560, scrolling=True)
    elif apkg_file is not None and not apkg_state.get("error"):
        st.info("Deck tidak memiliki kartu untuk dipreview.")
    else:
        st.info("Upload file deck .apkg untuk mulai melakukan preview.")<|MERGE_RESOLUTION|>--- conflicted
+++ resolved
@@ -59,10 +59,6 @@
 default_speaker = project_root / "vocal_serena1.wav"
 default_ambient = project_root / "room.wav"
 
-<<<<<<< HEAD
-=======
-
->>>>>>> 552da747
 DECK_CARD_CSS = """
 .card { font-family: system-ui, 'Noto Sans CJK SC', 'PingFang SC', sans-serif; background:#0b0b0e; color:#eaeaf0; }
 hr { border: 0; border-top: 1px solid #2a2a34; }
@@ -97,9 +93,9 @@
     "<span class='preview-placeholder'>Audio {name} akan dibuat saat ekspor deck.</span>"
 )
 
-# Placeholder to satisfy type checkers; actual value diberikan oleh uploader Streamlit di tab deck.
+# Placeholder agar variabel ada di scope global saat tab lain mengaksesnya
 deck_speaker_file = None
-
+ambient_file = None  # dipakai juga oleh tab Hanzi→Audio
 
 @dataclass(frozen=True)
 class BuilderPreviewCard:
@@ -114,14 +110,7 @@
     uid: str
     cards: List[BuilderPreviewCard]
 
-<<<<<<< HEAD
-=======
-
-# Placeholder to satisfy type checkers; actual value diberikan oleh uploader Streamlit di tab deck.
-deck_speaker_file = None
-
-
->>>>>>> 552da747
+
 def _resolve_default_audio(label: str, default_path: Path) -> None:
     if not default_path.exists():
         st.sidebar.warning(f"Letakkan file default {label} di: {default_path}")
@@ -435,7 +424,9 @@
     "🃏 Anki Deck Previewer",
 ])
 
-
+# ------------------
+# TAB: Deck Builder
+# ------------------
 with deck_tab:
     csv_preview_bytes: Optional[bytes] = None
     csv_preview_rows: List[BuilderPreviewRow] = []
@@ -447,7 +438,6 @@
 
     with left:
         st.subheader("📥 Upload")
-<<<<<<< HEAD
         csv_file = st.file_uploader(
             "CSV (delimiter sesuai pilihan)",
             type=["csv", "txt"],
@@ -463,19 +453,6 @@
             type=["wav"],
             key="deck_builder_ambient_uploader",
         )
-=======
-
-        csv_file = st.file_uploader(
-            "CSV (delimiter sesuai pilihan)", type=["csv", "txt"], key="csv_uploader"
-        )
-
-        csv_file = st.file_uploader("CSV (delimiter sesuai pilihan)", type=["csv", "txt"], key="csv_uploader")
-
-        deck_speaker_file = st.file_uploader(
-            "Speaker WAV (opsional)", type=["wav"], key="speaker_uploader"
-        )
-        ambient_file = st.file_uploader("Ambient WAV (opsional)", type=["wav"], key="ambient_uploader")
->>>>>>> 552da747
 
         st.markdown(
             "<span class='small'>Jika tidak upload speaker/ambient, app memakai default di folder proyek.</span>",
@@ -506,7 +483,6 @@
             "UID": col_uid,
         }
     )
-<<<<<<< HEAD
 
     if csv_file is not None:
         csv_preview_bytes = csv_file.getvalue()
@@ -551,52 +527,6 @@
 
     st.markdown("---")
 
-=======
-
-    if csv_file is not None:
-        csv_preview_bytes = csv_file.getvalue()
-        try:
-            csv_preview_rows, csv_preview_errors = _build_csv_preview_rows(
-                csv_preview_bytes,
-                csv_name=csv_file.name or "input.csv",
-                delimiter=delimiter_char,
-                encoding=encoding,
-                columns=column_mapping,
-                literal_linebreaks=literal_br,
-                audio_format=audio_format,
-            )
-        except UnicodeDecodeError:
-            csv_preview_error_message = (
-                f"Gagal membaca CSV menggunakan encoding {encoding}. Pilih encoding lain lalu coba lagi."
-            )
-        except csv.Error as exc:
-            csv_preview_error_message = f"Gagal membaca CSV: {exc}"
-        else:
-            if csv_preview_rows:
-                csv_preview_html = _render_csv_preview_html(csv_preview_rows)
-            st.session_state["csv_preview_bytes"] = csv_preview_bytes
-    else:
-        st.session_state.pop("csv_preview_bytes", None)
-
-    if csv_preview_error_message:
-        st.error(csv_preview_error_message)
-    elif csv_file is not None:
-        st.subheader("👀 Preview 10 baris pertama")
-        if csv_preview_html:
-            st.components.v1.html(csv_preview_html, height=560, scrolling=False)
-        else:
-            st.info(
-                "Tidak ada baris yang dapat ditampilkan. Pastikan kolom Hanzi diisi dan mapping kolom sudah benar."
-            )
-        if csv_preview_errors:
-            st.warning(
-                "Beberapa baris memiliki isu yang akan menyebabkan kartu dilewati saat build:"
-            )
-            st.markdown("\n".join(f"- {msg}" for msg in csv_preview_errors))
-
-    st.markdown("---")
-
->>>>>>> 552da747
     if st.button("🚀 Lanjutkan Build Deck", type="primary"):
         if not csv_file:
             st.warning("CSV wajib diunggah.")
@@ -625,7 +555,9 @@
                     mime="application/vnd.anki",
                 )
 
-
+# ------------------
+# TAB: Hanzi → Audio
+# ------------------
 with audio_tab:
     st.subheader("🔊 Hanzi → Audio Helper")
     st.markdown(
@@ -638,11 +570,7 @@
     audio_speaker_file = st.file_uploader(
         "Speaker WAV khusus tab ini (opsional)",
         type=["wav"],
-<<<<<<< HEAD
         key="hanzi_audio_tab_speaker_uploader",
-=======
-        key="audio_tab_speaker_uploader",
->>>>>>> 552da747
     )
     st.markdown(
         "<span class='small'>Opsional: unggah sampel suara .wav untuk meniru speaker tertentu."
@@ -661,11 +589,11 @@
                 speaker_path = _prepare_audio_file(
                     audio_speaker_file, tmp_dir, "speaker.wav", default_speaker
                 )
-                ambient_path = None
+                amb_path = None
                 if ambient_file:
-                    ambient_path = _prepare_audio_file(ambient_file, tmp_dir, "ambient.wav", default_ambient)
+                    amb_path = _prepare_audio_file(ambient_file, tmp_dir, "ambient.wav", default_ambient)
                 elif default_ambient.exists():
-                    ambient_path = default_ambient
+                    amb_path = default_ambient
 
                 if not speaker_path.exists():
                     st.error("Speaker WAV tidak ditemukan (upload atau letakkan 'vocal_serena1.wav' di root proyek).")
@@ -677,7 +605,7 @@
                                 text=hanzi_text,
                                 output_path=output_file,
                                 speaker_wav=speaker_path,
-                                ambient_wav=ambient_path,
+                                ambient_wav=amb_path,
                                 ffmpeg_path=_parse_ffmpeg_path(ffmpeg_path_text),
                                 tts_model_name=tts_model,
                                 tts_lang=tts_lang,
@@ -689,7 +617,7 @@
                         )
                     except DeckBuildError as exc:
                         st.error(str(exc))
-                    except Exception as exc:  # pragma: no cover - defensive against unexpected issues
+                    except Exception as exc:  # pragma: no cover
                         st.error(f"Gagal menghasilkan audio: {exc}")
                         st.write(
                             """<pre style='white-space:pre-wrap;'>""" + traceback.format_exc() + "</pre>",
@@ -715,7 +643,9 @@
             mime=preview_state.get("mime", "audio/mpeg"),
         )
 
-
+# ------------------
+# TAB: Anki Deck Previewer
+# ------------------
 with preview_tab:
     st.subheader("🃏 Anki Deck Previewer")
     st.markdown(
@@ -725,11 +655,7 @@
 
     apkg_state = st.session_state.setdefault("apkg_preview", {})
     apkg_file = st.file_uploader(
-<<<<<<< HEAD
         "Deck Anki (.apkg)", type=["apkg"], key="deck_previewer_apkg_uploader"
-=======
-        "Deck Anki (.apkg)", type=["apkg"], key="apkg_uploader"
->>>>>>> 552da747
     )
 
     if apkg_file is not None:
@@ -743,7 +669,7 @@
                     st.error(str(exc))
                     apkg_state.clear()
                     apkg_state["error"] = str(exc)
-                except Exception as exc:  # pragma: no cover - defensive logging
+                except Exception as exc:  # pragma: no cover
                     st.error(f"Gagal memuat deck: {exc}")
                     st.write(
                         """<pre style='white-space:pre-wrap;'>"""
